--- conflicted
+++ resolved
@@ -5,11 +5,9 @@
 and this project adheres to [Semantic Versioning](https://semver.org/spec/v2.0.0.html).
 
 ## Unreleased
-<<<<<<< HEAD
 ### Added
 - E-mail address revalidation, addressing issues where user's e-mail addresses can be (temporary) invalid
 - Keyshare server /api/v2/prove/... endpoints for the new keyshare protocol
-=======
 
 ## [0.13.2] - 2023-08-22
 ### Changed
@@ -25,7 +23,6 @@
 - E-mail address revalidation, addressing issues where user's e-mail addresses can be (temporary) invalid
 - Publish the Docker image of the `irma` CLI tool on ghcr.io/privacybydesign/irma
 - Support for revocation db type `sqlserver` (Microsoft SQL Server)
->>>>>>> 82d5c7f5
 
 ### Changed
 - Use separate application user in Dockerfile for entrypoint
