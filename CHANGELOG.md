--- conflicted
+++ resolved
@@ -6,13 +6,11 @@
 
 ## Unreleased
 
-<<<<<<< HEAD
+### Changed
+- Print warning in logs if log verbosity is set to trace
+
 ### Fixed
 - LogoPath is incorrect after a requestor scheme update
-=======
-### Changed
-- Print warning in logs if log verbosity is set to trace
->>>>>>> dadbe8ce
 
 ## [0.12.4] - 2023-05-16
 
