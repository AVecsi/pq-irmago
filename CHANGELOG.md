# Changelog
All notable changes to this project will be documented in this file.

The format is based on [Keep a Changelog](https://keepachangelog.com/en/1.0.0/),
and this project adheres to [Semantic Versioning](https://semver.org/spec/v2.0.0.html).

## Unreleased
### Fixed
<<<<<<< HEAD
- HTTP cookies not stored in `irmaclient` when received from a `Set-Cookie` header
=======
- Invalid hostname specified in MX record bypasses e-mail address revalidation
>>>>>>> c4e46fc7
- Background revocation tasks not stopped when closing an `irmaclient`

### Internal
- Fixed issue with expired `irma-demo.MijnOverheid` key in testdata
- Always use testdata of current branch for integration-test jobs in GitHub Actions workflow

## [0.14.2] - 2023-10-25
### Fixed
- IRMA session gets stuck in communicating status when user is requested to confirm PIN in `irmaclient`

## [0.14.1] - 2023-10-18
### Fixed
- Improve stability of database drivers by bumping their versions

### Security
- Use Go toolchain version 1.21.3 for building `irma` CLI tool

### Internal
- Fixed failing tests due to expired test.test2 idemix key

## [0.14.0] - 2023-10-02
Note for users of the `irmaclient` package (e.g. maintainers of the [Yivi app](https://github.com/privacybydesign/irmamobile)): the `KeyshareVerifyPin` function requires the renewal endpoint for the keyshare attribute to be present. Therefore, this version should first be deployed on keyshare servers before the client side can be upgraded.
### Added
- Option `skipExpiryCheck` in disclosure requests to allow disclosure of expired credentials (e.g. `"skipExpiryCheck": ["irma-demo.sidn-pbdf.email"]`)
- Option `host` in session request to overrule host name in IRMA QR if permission has been granted (see below)
  ```
  {
    "@context": "https://irma.app/ld/request/disclosure/v2",
    "host": "irma.example.com",
    "disclose": ...
  }
  ```
  This leads to the following session package:
  ```
  {
    "token":"KzxuWKwL5KGLKr4uerws",
    "sessionPtr": {"u":"https://irma.example.com/irma/session/ysDohpoySavbHAUDjmpz","irmaqr":"disclosing"},
    "frontendRequest": {
      "authorization":"qGrMmL8UZwZ88Sq8gobV",
      "minProtocolVersion": "1.0",
      "maxProtocolVersion": "1.1"
    }
  }
  ```
- Permission option `host_perms` in the requestor configuration to specify which values a requestor may use for the `host` option in session requests
  ```
  {
    "requestors": {
        "myapp": {
            "disclose_perms": [ "irma-demo.MijnOverheid.ageLower.over18" ],
            "sign_perms": [ "irma-demo.MijnOverheid.ageLower.*" ],
            "issue_perms": [ "irma-demo.MijnOverheid.ageLower" ],
            "host_perms": ["*.example.com"]
            "auth_method": "token",
            "key": "eGE2PSomOT84amVVdTU"
        }
    }
  }
  ```
- Renewal endpoint for keyshare attribute in the keyshare server (`/users/renewKeyshareAttribute`)
- Keyshare server /api/v2/prove/... endpoints for the new keyshare protocol

### Changed
- `KeyshareVerifyPin` function in irmaclient ensures the keyshare attribute is valid
- Sending the account expiry email is done when user has only valid e-mail addresses
- Strip unnecessary details from database errors

### Fixed
- User account expiry continues when one or more e-mail addresses are marked for revalidation

## [0.13.3] - 2023-09-06
### Fixed
- Auto-update mechanism of IRMA configuration not working in ghcr.io/privacybydesign/irma Docker container
- Panics occur when the timestamp file does not exist in a scheme directory

## [0.13.2] - 2023-08-22
### Changed
- Remove mail header 'Content-Transfer-Encoding: binary'
  The header gets converted to 'Content-Transfer-Encoding: quoted-printable' causing 'arc=fail (body hash mismatch)' with gmail

## [0.13.1] - 2023-08-16
### Fixed
- Invalid amount of arguments in query scan when e-mail revalidation is disabled

## [0.13.0] - 2023-08-10
### Added
- E-mail address revalidation, addressing issues where user's e-mail addresses can be (temporary) invalid
- Publish the Docker image of the `irma` CLI tool on ghcr.io/privacybydesign/irma
- Support for revocation db type `sqlserver` (Microsoft SQL Server)

### Changed
- Use separate application user in Dockerfile for entrypoint
- Rename RevocationStorage's UpdateLatest function to LatestUpdates. This name better fits its behaviour. The functionality stays the same.
- Validate revocation witness before revocation update is applied
- RevocationStorage's EnableRevocation function does not return an error anymore if it has been enabled already
- Use a Docker image created from scratch as base for the Dockerfile
- Custom WrapErrorPrefix function that respects the error's type
- Log info message of irma.SessionError errors

As part of e-mail address revalidation:
- `VerifyMXRecord` incorporates a check to see if there is an active network connection
- MyIrma server: `/user` returns an additional field `revalidate_in_progress` in the JSON response body, indicating whether the e-mail address is being revalidated or not
- MyIrma server: `/user/delete` and `/email/remove` return a 500 status code and `REVALIDATE_EMAIL` error type if one or more e-mail addresses of the user are invalid

**Note:** Enabling e-mail address revalidation requires a change in the database schema. In order to do this please add the `revalidate_on` column of type `bigint` to the `irma.emails` table. See the [schema](https://github.com/privacybydesign/irmago/tree/master/server/keyshare/schema.sql#L50) file. Otherwise e-mail address revalidation is disabled and there will not be a breaking change.

### Fixed
- Race conditions in database logic of revocation storage
- `irma scheme verify` not detecting missing files in index
- Scheme verification/signing does not reject credentials with invalid revocation settings
- Write transactions within memory implementation of revocation storage may lead to unintended changes

### Removed
- Superfluous openssl package in Dockerfile

### Security
- Let IRMA servers by default reject IRMA/Yivi apps that don't support pairing codes (IRMA protocol version <= 2.7)

**Note:** This is an important security update for issuers to make sure that pairing codes cannot be circumvented.
IRMA apps that don't support pairing codes should not be in circulation anymore, so this change won't affect users.
Yivi apps have always supported pairing codes.

### Internal
- Linter switch from golint to staticcheck
- Use Postgres 15 for unit and component tests

## [0.12.6] - 2023-05-31
### Fixed
- Legacy endpoints of keyshare server return 403 status codes when database is down

## [0.12.5] - 2023-05-25

### Changed
- Print warning in logs if log verbosity is set to trace

### Fixed
- LogoPath is incorrect after a requestor scheme update
- Parallel sessions may fail when one of the sessions requires pairing

## [0.12.4] - 2023-05-16

### Fixed
- Revocation related log messages occur twice or have wrong severity in irmaclient

## [0.12.3] - 2023-05-12

### Changed
- Move checks for missing schemes from scheme parsing to storage parsing
- Ignore directories in irma_configuration directory that don't contain a scheme

### Fixed
- Stability issues in transport logic
- Server and client timeouts are out-of-sync
- Keyshare server returns 403 status codes when database is down
- Handling invalid email or login tokens gives different status codes in different contexts
- CopyDirectory function may fail when relative paths are used

### Security
- Improve randomness of session tokens and pairing codes

### Internal
- Change contact e-mail address in README to Yivi
- Phase out deprecated io/ioutil library

## [0.12.2] - 2023-03-22

### Fixed
- Keyshare token cached by irmaclient becomes invalid when PIN is changed

## [0.12.1] - 2023-02-28

### Fixed
- Disable CGO bindings for release artifacts to natively support Alpine

## [0.12.0] - 2023-02-28

### Added
- Separate timeout constraints for the amount of time a client has to complete a session (`MaxSessionLifetime`) and a requestor has to retrieve the session result from the server (`SessionResultLifetime`)
- In `keyshareserver`, `EmailTokenValidity` allows configuring how long an e-mail address validation token is valid

### Changed
 - The maximum time a client has to complete a session is increased in `MaxSessionLifetime` to 15 minutes by default
 - `myirmaserver` returns a more appropriate `403 Invalid token` error response during e-mail address verification at `/verify` when the provided token is expired and therefore not found in the database.

### Security
 - Update dependency `golang.org/x/net` to v0.7.0, addressing [CVE-2022-27664](https://nvd.nist.gov/vuln/detail/CVE-2022-27664)
 - Update dependency `golang.org/x/text/language` to v0.7.0, addressing [CVE-2022-32149](https://nvd.nist.gov/vuln/detail/CVE-2022-32149)

## [0.11.2] - 2023-02-13

### Fixed
 - ParseFolder cannot handle legacy oldscheme and tempscheme directories

## [0.11.1] - 2023-01-19

### Added
 - Missing support for keyshare server endpoint versioning

### Removed
 - Superfluous endpoint versioning in HTTP response headers of keyshare server

### Fixed
 - Race condition in revocation gocron instance due to jobs that start too soon
 - Deal with leftover temp dirs in scheme folder if updating is aborted
 - Scheme index updates within UpdateSchemes should be written to disk atomically
 - InstallScheme does not undo its changes when an error occurs
 - Test: race condition in StartBadHttpServer handler

## [0.11.0] - 2022-11-10

### Added
- Storage encryption functionality in `irmaclient`
- Challenge response user authentication using ECDSA key pair between `irma keyshare server` and `irmaclient`
- Support for multiple keyshare servers in `irmaclient` to improve testability
- Extra configuration options for postgres database connections in `irma keyshare server` and `irma keyshare myirmaserver`
- Rate limiting on sending emails to the same email address in a short time period by `irma keyshare server` and `irma keyshare myirmaserver`
- Middleware to catch panics in HTTP handlers and return a 500 error instead
- Performance test scripts for `irma keyshare server`
- MyIRMA webclient service in docker-compose.yml to improve development setup
- CI status check for i386 architecture
- CodeQL static code analysis
- Contact details for support, discussion and responsible disclosure
- VSCode launch configuration

### Changed
- BREAKING: `irmaclient` requires minimum `irma keyshare server` version 0.11.0 (due to challenge response user authentication).
  `irma keyshare server` does support older `irmaclient` versions.
- Updated dependencies
- Phased out unmaintained jasonlvhit/gocron library and migrated to go-co-op/gocron
- Made gocron usage more consistent
- Phased out legacy `irmaclient` log entry formats
- Consistently specify charset in HTTP responses when the content type is `application/json`
- Applied the code convention changes of golang 1.19
- Always use the latest version of golang in GitHub status checks
- Improved input validation of email addresses
- Improved testability of revoked credentials
- Use new URL of timestamp server (atumd) in unit tests

### Fixed
- Broken retrieval of user from postgres database by `irma keyshare server`
- Also remove legacy file storage when calling `RemoveStorage` in `irmaclient`
- `irma keyshare myirmaserver` requests login and email attribute options as conjunction instead of as disjunction
- Chained sessions did not work due to bug in `irma keyshare server`
- Attributes from multiple issuer schemes could not be mixed in chained sessions
- Panics occurred during error handling in `irmaclient`
- Avoid gocron panics in revocation code during `irmaclient` startup
- Do not abort `irma keyshare tasks` run while looping over expired accounts and finding an invalid email address (quick fix)
- Use subject value instead of file path value as email subject in account removed email of `irma keyshare myirmaserver`
- Requestor JWT authentication did not work at revocation endpoint of `irma server`
- Concurrency issues in `irmaclient.Client.credential()` and `irma.Configuration.parseKeysFolder()`

### Security
- Prevent that a user can detect whether a certain email address is registered at `irma keyshare server` and `irma keyshare myirmaserver` (vulnerable versions have never been live in production)


## [0.10.0] - 2022-03-09

### Added
- `irma session` now supports [static sessions](https://irma.app/docs/irma-server/#static-irma-qrs) and can start sessions from a [session package](https://irma.app/docs/api-irma-server/#post-session)
- (Requestor) schemes and their contents can now [specify their languages](https://github.com/privacybydesign/irmago/pull/194/), which `irma scheme verify` takes into account
- Add Apple Silicon builds in releases

### Fixed
- Mutex deadlock that could freeze the server when using chained sessions
- Bug that would prevent warnings on 4xx and 5xx responses from showing when not in verbose/debug mode


## [0.9.0] - 2021-12-17

### Added

* Support for [stateless IRMA server using Redis](https://irma.app/docs/stateless)
* Added Dockerfile and docker-compose files for running `irma`, the unit tests, and/or the services required by the unit tests

### Changes

* Improve error messages of IRMA server in case of invalid session requests

### Fixed

* Fix panic when an issuance request contains a credential ID consisting of less than three parts
* Ensure session handler callback function, when specified, is also called when session expires
* Several small bugs in MyIRMA backend server


## [0.8.0] - 2021-07-27
This release contains several large new features. In particular, the shoulder surf prevention feature brings a number of breaking changes in the API, mainly within the `irmaserver` package.

### Added

* Support for [chained IRMA sessions](https://irma.app/docs/next/chained-sessions)
* A Go rewrite of the [keyshare server](https://irma.app/docs/overview/#irma-pin-codes-using-the-keyshare-server) (see the new `irma keyshare` commands), succeeding the [now deprecated `irma_keyshare_server`](https://github.com/credentials/irma_keyshare_server)
* Added a function `SessionStatus` in the `irmaserver` package returning a channel with status updates of an IRMA session
* Added `--api-prefix` parameter to the IRMA server for prefixing its API endpoints with a string
* Added `--max-session-lifetime` parameter to the IRMA server for setting the session expiry (default 5 minutes)
* Shoulder surfing prevention: support for device pairing to prevent shoulder surfing (i.e. make it impossible for someone in close physical proximity to a user to scan the QR code that was meant for the user)
  * Introduced new endpoints used by the [frontend](https://github.com/privacybydesign/irma-frontend-packages) to manage device pairing
  * The API of the `irmaserver` package has two new functions `SetFrontendOptions` and `PairingCompleted`
  * A new server status `"PAIRING"` is introduced

### Changes

* During scheme parsing, folders found in the scheme folder not present in the assets (when configured) are removed
* Shoulder surfing prevention:
  * The `server.SessionPackage` struct now contains a new struct `FrontendRequest` of type `*irma.FrontendSessionRequest`, containing the following:
    * A boolean `PairingRecommended` (named `pairingHint` when being marshalled to JSON) that is set to true when pairing is recommended for that session, as indication to the frontend
    * An `Authorization` token used by the frontend to set pairing options
    * Fields called `MinProtocolVersion` and `MaxProtocolVersion` indicating the frontend protocol version range supported by the IRMA server.
  * The return values of the `StartSession` function from the API of the `irmaserver` package have changed as follows:
    * The type of the second return parameter, the requestor token, has changed from `string` to `irma.RequestorToken`
    * A new return parameter (type `*irma.FrontendSessionRequest`) has been added containing the frontend pairing settings (corresponding to the `FrontendRequest` field in the `server.SessionPackage` mentioned above)
  * The `token` parameter, as used by most functions in the API of the `irmaserver` package, now has the type `irma.RequestorToken`
  * The `server.Status` type has been moved to `irma.ServerStatus`; the related constants are also moved, e.g. from `server.StatusInitialized` to `irma.ServerStatusInitialized`

### Fixed
* Bug causing IRMA server startup to fail when revocation is enabled
* Bug causing sessions to fail when revocation is enabled and the issuer has multiple revocation-enabled keys
* Incorrectly cased SQL column name used in revocation data lookup
* Bug causing issuance time in revocation records being floored to credential validity epoch boundaries
* Fixed bug when loading private key of issuer if another issuer with a similar name exists

## [0.7.0] - 2021-03-17
### Fixed
* Bug causing scheme updating to fail if OS temp dir is on other file system than the schemes
* Prevent session result JWTs from being expired immediately if no expiry is specified is set in the session request; instead in that case they expire after two minutes
* When POSTing session result to the `callbackUrl` specified in session request, set `Content-Type` to `application/json` for JSON messages
* Fixed panic during scheme downloading on Windows
* Correctly decode randomblind attributes when verifying disclosures/signatures

### Added
* Add request URL to log entry when IRMA server encounters an error (404 or otherwise) during HTTP request handling
* Add flag `--allow-unsigned-callbacks` to IRMA server to allow `callbackUrl` in session requests when no JWT private key is installed
* Add flag `--augment-client-return-url` to IRMA server to enable augmenting client return URL with server session token as query parameter (needs to be additionally enabled in session requests)
* Add new `irma issuer keyprove` and `irma issuer keyverify` commands to generate and verify zero-knowledge proofs of correct generation of issuer private/public keypairs

### Changed
* Clarify warning and suppress stacktrace in IRMA server log entry in case `/statusevents` is hit while SSE is disabled
* Force Unix (LF) line endings in schemes during scheme signing for consistency
* Moved revocation commands from `irma issuer revocation` to just `irma issuer`

## [0.6.1] - 2020-12-15
### Changed
* Change endpoint to which [IRMA server admin email address](https://irma.app/docs/email/) is sent and include IRMA server version number

### Fixed
* Bug that could cause schemes on disk to enter an inconsistent state, causing IRMA server to refuse to startup
* Nil deref during IRMA server startup in case local IP address failed to be determined
* Bug causing requestor scheme updating to fail

## [0.6.0] - 2020-10-20
### Added
* Support for "randomblind" attributes (if enabled in the scheme), for e.g. election use cases: attributes containing large random numbers issued in such a way that 1) the issuer does not learn their value while still providing a valid signature over the credential containing the attributes, and 2) the attribute value will be unequal to all previously issued randomblind attributes with overwhelming probability. Once issued, these attributes can be disclosed normally (i.e., only the issuance protocol is different for these attributes).
* Initial support (currently limited to issuing sessions) in `irmaclient` for "pretty verifier names": human-readable and translatable requestor names to show in the IRMA app during a session to identify the requestor, instead of just a hostname, defined in a new scheme type called "requestor schemes" (e.g. https://github.com/privacybydesign/pbdf-requestors)

### Changed
* Renamed and refactored several (mostly internal) functions dealing with installing, parsing and updating schemes, to support both scheme types (normal schemes as well as requestor schemes)
* `irmaclient` now includes suggestions for non-singletons in the disclosure candidates during sessions, like it does for singletons not in the user's wallet

### Fixed
* Bug that would cause the IRMA server to log required values of attributes to be disclosed, when logging the session request
* Bug in `irmaclient` leading to the wrong error message in case of bad internet connection

## [0.5.1] - 2020-09-17
### Changed
* Switched to forks of `cobra`, `viper`, and `pflag` so that depending packages don't require `replace` directives in their go.mod

## [0.5.0] - 2020-09-03
### Fixed
* Bug in scheme update mechanism leading to `UNKNOWN_PUBLIC_KEY` errors when new public keys have been added to the scheme
* Several bugfixes in `irmaclient`

## [0.5.0-rc.5] - 2020-08-11
### Added
* Support disabling scheme auto-updating in `irma session`
* Support revocation in `irma session` and `irma request`

### Fixed
* Fixed bug in server configuration defaults when enabling production mode through config file
* Fixed bug that would kill server-sent events (SSE) connections after several seconds
* Fixed invalidation of local copy of index if local scheme is newer than the remote one
* Ignore absence of FAQ fields and category in credentialtypes during `irma scheme verify`

### Security
* Abort issuance or disclosure in server and client in case of expired public keys

## [0.5.0-rc.4] - 2020-06-18
### Added
* Support for parallel sessions (e.g. issuance of missing credentials during a disclosure session) to `irmaclient`

### Fixed
* Several minor bugs in `irmaclient`

### Security
* The IRMA server now keeps issuer private keys in memory as short as possible


## [0.5.0-rc.3] - 2020-05-14
### Added
* Various additions to `irmaclient` for the [new IRMA app](https://github.com/privacybydesign/irmamobile), among others:
  * Several new fields in `irma.CredentialType` for specifying e.g. help messages and card colors
  * Added developer mode enabling non-HTTPS connections to IRMA servers for local testing (see below)

### Fixed
* Problems with `--privkeys` option to IRMA server

### Security
* `irma` command, IRMA server and `irmaclient` will now enforce HTTPS for outgoing connections whenever possible
* Update supported TLS ciphers and curves for IRMA server
* Fixed potential bug allowing MitM attacker to arbitrarily change installed schemes
* Fixed potential DoS attack in IRMA server endpoints (sending it large amounts of data or keeping connections open indefinitely)


## [0.5.0-rc.2] - 2020-04-21

### Added
* Revocation of previously issued credentials (see [documentation](https://irma.app/docs/revocation/))
* Support HTTP/2 in IRMA server and app
* Option `--skip-permission-keys-check` to IRMA server disabling checking that all required private keys are present in the server configuration

### Changed
* Use go modules instead of `dep` for tracking and locking dependencies

### Fixed
* `irmaserver` HTTP handler returns 404 an 405 as JSON error messages as expected
* Consistently use a docopt/git/aptitude like format for usage sections in help of `irma` subcommands
* Incorrect default value of `--url` flag to `irma session` subcommand
* IRMA server no longer allows nonsensical wildcard usage in [requestor permissions](https://irma.app/docs/irma-server/#permissions)

### Security
* `irma issuer keygen` now has default keylength 2048
* Added various sanity checks to files and file paths
* Fixed potential scheme downgrade attack when installing/updating schemes in MitM scenarios


## [0.5.0-rc.1] - 2020-03-03
### Added
- Include `clientReturnURL` in session request

### Changed
- All (translated) names of issuers and credential types of demo schemes (i.e. `irma-demo`) must now start with `Demo `
- `irmaclient` now uses bbolt for storage
- When the `irmaclient` receives a credential identical to another older one, the older one is overwritten
- Scheme signing and verification now supports symlinks

### Fixed
- Unclear error message when the request's `Content-Type` HTTP header is not properly set
- Unclear error message when non-optional attributes are missing in issuance request
- Scheme verification now ignores deprecated issuers and keys and ignores missing IssueURL tags in credential types
- `irma server` no longer crashes at startup if no network interfaces are available
- Various bugs in `irma server` configuration


## [0.4.1] - 2019-10-15
### Changed
- Renamed `irma session` flag `--authmethod` to `--auth-method` for consistency with server `Configuration` struct

### Fixed
- Fix bug that would prevent downloading of demo private keys of demo schemes on server startup and scheme updating
- `irma server` now respects the `disable_schemes_update` option like the `irmaserver` library (#63)
- Other small fixes


## [0.4.0] - 2019-10-09
### Added
- New irma server feature: static (e.g. printable) QRs that start preconfigured sessions, see [documentation](https://irma.app/docs/irma-server/#static-irma-qrs)
- irma server now returns attribute issuance time to the requestor after the session has finished

### Fixed
- Hopefully fix “unknown or expired session” errors that would sometimes occur in the IRMA app in bad network conditions
- Combined issuance-disclosure requests with two schemes one of which has a keyshare server now work as expected
- Various other bugfixes

[0.14.2]: https://github.com/privacybydesign/irmago/compare/v0.14.1...v0.14.2
[0.14.1]: https://github.com/privacybydesign/irmago/compare/v0.14.0...v0.14.1
[0.14.0]: https://github.com/privacybydesign/irmago/compare/v0.13.3...v0.14.0
[0.13.3]: https://github.com/privacybydesign/irmago/compare/v0.13.2...v0.13.3
[0.13.2]: https://github.com/privacybydesign/irmago/compare/v0.13.1...v0.13.2
[0.13.1]: https://github.com/privacybydesign/irmago/compare/v0.13.0...v0.13.1
[0.13.0]: https://github.com/privacybydesign/irmago/compare/v0.12.6...v0.13.0
[0.12.6]: https://github.com/privacybydesign/irmago/compare/v0.12.5...v0.12.6
[0.12.5]: https://github.com/privacybydesign/irmago/compare/v0.12.4...v0.12.5
[0.12.4]: https://github.com/privacybydesign/irmago/compare/v0.12.3...v0.12.4
[0.12.3]: https://github.com/privacybydesign/irmago/compare/v0.12.2...v0.12.3
[0.12.2]: https://github.com/privacybydesign/irmago/compare/v0.12.1...v0.12.2
[0.12.1]: https://github.com/privacybydesign/irmago/compare/v0.12.0...v0.12.1
[0.12.0]: https://github.com/privacybydesign/irmago/compare/v0.11.2...v0.12.0
[0.11.2]: https://github.com/privacybydesign/irmago/compare/v0.11.1...v0.11.2
[0.11.1]: https://github.com/privacybydesign/irmago/compare/v0.11.0...v0.11.1
[0.11.0]: https://github.com/privacybydesign/irmago/compare/v0.10.0...v0.11.0
[0.10.0]: https://github.com/privacybydesign/irmago/compare/v0.9.0...v0.10.0
[0.9.0]: https://github.com/privacybydesign/irmago/compare/v0.8.0...v0.9.0
[0.8.0]: https://github.com/privacybydesign/irmago/compare/v0.7.0...v0.8.0
[0.7.0]: https://github.com/privacybydesign/irmago/compare/v0.6.1...v0.7.0
[0.6.1]: https://github.com/privacybydesign/irmago/compare/v0.6.0...v0.6.1
[0.6.0]: https://github.com/privacybydesign/irmago/compare/v0.5.1...v0.6.0
[0.5.1]: https://github.com/privacybydesign/irmago/compare/v0.5.0...v0.5.1
[0.5.0]: https://github.com/privacybydesign/irmago/compare/v0.5.0-rc.5...v0.5.0
[0.5.0-rc.5]: https://github.com/privacybydesign/irmago/compare/v0.5.0-rc.4...v0.5.0-rc.5
[0.5.0-rc.4]: https://github.com/privacybydesign/irmago/compare/v0.5.0-rc.3...v0.5.0-rc.4
[0.5.0-rc.3]: https://github.com/privacybydesign/irmago/compare/v0.5.0-rc.2...v0.5.0-rc.3
[0.5.0-rc.2]: https://github.com/privacybydesign/irmago/compare/v0.5.0-rc.1...v0.5.0-rc.2
[0.5.0-rc.1]: https://github.com/privacybydesign/irmago/compare/v0.4.1...v0.5.0-rc.1
[0.4.1]: https://github.com/privacybydesign/irmago/compare/v0.4.0...v0.4.1
[0.4.0]: https://github.com/privacybydesign/irmago/tree/v0.4.0<|MERGE_RESOLUTION|>--- conflicted
+++ resolved
@@ -6,11 +6,8 @@
 
 ## Unreleased
 ### Fixed
-<<<<<<< HEAD
 - HTTP cookies not stored in `irmaclient` when received from a `Set-Cookie` header
-=======
 - Invalid hostname specified in MX record bypasses e-mail address revalidation
->>>>>>> c4e46fc7
 - Background revocation tasks not stopped when closing an `irmaclient`
 
 ### Internal
