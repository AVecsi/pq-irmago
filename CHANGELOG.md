# Changelog
All notable changes to this project will be documented in this file.

The format is based on [Keep a Changelog](https://keepachangelog.com/en/1.0.0/),
and this project adheres to [Semantic Versioning](https://semver.org/spec/v2.0.0.html).

## Unreleased
<<<<<<< HEAD
### Security
- Update go toolchain to 1.21.5
=======
### Fixed
- `RemoveScheme` function in `irmaclient` already stripping storage before checking whether the scheme is in assets
>>>>>>> 506fcd25

## [0.15.0] - 2023-12-11
### Added
- Support for Redis in Sentinel mode
- Redis support for `irma keyshare server` and `irma keyshare myirmaserver`
- `/health` endpoint for `irma server`, `irma keyshare server` and `irma keyshare myirmaserver`
- `RemoveRequestorScheme` function in `irmaclient` to remove a requestor scheme from the `irma_configuration` directory

### Changed
- Using optimistic locking in the `irma server` instead of pessimistic locking
- `storage-fallback-key-file` option of `irma keyshare server` being replaced by `storage-fallback-keys-dir` option

### Fixed
- HTTP cookies not stored in `irmaclient` when received from a `Set-Cookie` header
- Invalid hostname specified in MX record bypasses e-mail address revalidation
- Background revocation tasks not stopped when closing an `irmaclient`
- `RemoveScheme` function in `irmaclient` not deleting issuer schemes without a keyshare server ([#260](https://github.com/privacybydesign/irmago/issues/260))

### Internal
- Fixed issue with expired `irma-demo.MijnOverheid` key in testdata
- Always use testdata of current branch for integration-test jobs in GitHub Actions workflow

## [0.14.2] - 2023-10-25
### Fixed
- IRMA session gets stuck in communicating status when user is requested to confirm PIN in `irmaclient`

## [0.14.1] - 2023-10-18
### Fixed
- Improve stability of database drivers by bumping their versions

### Security
- Use Go toolchain version 1.21.3 for building `irma` CLI tool

### Internal
- Fixed failing tests due to expired test.test2 idemix key

## [0.14.0] - 2023-10-02
Note for users of the `irmaclient` package (e.g. maintainers of the [Yivi app](https://github.com/privacybydesign/irmamobile)): the `KeyshareVerifyPin` function requires the renewal endpoint for the keyshare attribute to be present. Therefore, this version should first be deployed on keyshare servers before the client side can be upgraded.
### Added
- Option `skipExpiryCheck` in disclosure requests to allow disclosure of expired credentials (e.g. `"skipExpiryCheck": ["irma-demo.sidn-pbdf.email"]`)
- Option `host` in session request to overrule host name in IRMA QR if permission has been granted (see below)
  ```
  {
    "@context": "https://irma.app/ld/request/disclosure/v2",
    "host": "irma.example.com",
    "disclose": ...
  }
  ```
  This leads to the following session package:
  ```
  {
    "token":"KzxuWKwL5KGLKr4uerws",
    "sessionPtr": {"u":"https://irma.example.com/irma/session/ysDohpoySavbHAUDjmpz","irmaqr":"disclosing"},
    "frontendRequest": {
      "authorization":"qGrMmL8UZwZ88Sq8gobV",
      "minProtocolVersion": "1.0",
      "maxProtocolVersion": "1.1"
    }
  }
  ```
- Permission option `host_perms` in the requestor configuration to specify which values a requestor may use for the `host` option in session requests
  ```
  {
    "requestors": {
        "myapp": {
            "disclose_perms": [ "irma-demo.MijnOverheid.ageLower.over18" ],
            "sign_perms": [ "irma-demo.MijnOverheid.ageLower.*" ],
            "issue_perms": [ "irma-demo.MijnOverheid.ageLower" ],
            "host_perms": ["*.example.com"]
            "auth_method": "token",
            "key": "eGE2PSomOT84amVVdTU"
        }
    }
  }
  ```
- Renewal endpoint for keyshare attribute in the keyshare server (`/users/renewKeyshareAttribute`)
- Keyshare server /api/v2/prove/... endpoints for the new keyshare protocol

### Changed
- `KeyshareVerifyPin` function in irmaclient ensures the keyshare attribute is valid
- Sending the account expiry email is done when user has only valid e-mail addresses
- Strip unnecessary details from database errors

### Fixed
- User account expiry continues when one or more e-mail addresses are marked for revalidation

## [0.13.3] - 2023-09-06
### Fixed
- Auto-update mechanism of IRMA configuration not working in ghcr.io/privacybydesign/irma Docker container
- Panics occur when the timestamp file does not exist in a scheme directory

## [0.13.2] - 2023-08-22
### Changed
- Remove mail header 'Content-Transfer-Encoding: binary'
  The header gets converted to 'Content-Transfer-Encoding: quoted-printable' causing 'arc=fail (body hash mismatch)' with gmail

## [0.13.1] - 2023-08-16
### Fixed
- Invalid amount of arguments in query scan when e-mail revalidation is disabled

## [0.13.0] - 2023-08-10
### Added
- E-mail address revalidation, addressing issues where user's e-mail addresses can be (temporary) invalid
- Publish the Docker image of the `irma` CLI tool on ghcr.io/privacybydesign/irma
- Support for revocation db type `sqlserver` (Microsoft SQL Server)

### Changed
- Use separate application user in Dockerfile for entrypoint
- Rename RevocationStorage's UpdateLatest function to LatestUpdates. This name better fits its behaviour. The functionality stays the same.
- Validate revocation witness before revocation update is applied
- RevocationStorage's EnableRevocation function does not return an error anymore if it has been enabled already
- Use a Docker image created from scratch as base for the Dockerfile
- Custom WrapErrorPrefix function that respects the error's type
- Log info message of irma.SessionError errors

As part of e-mail address revalidation:
- `VerifyMXRecord` incorporates a check to see if there is an active network connection
- MyIrma server: `/user` returns an additional field `revalidate_in_progress` in the JSON response body, indicating whether the e-mail address is being revalidated or not
- MyIrma server: `/user/delete` and `/email/remove` return a 500 status code and `REVALIDATE_EMAIL` error type if one or more e-mail addresses of the user are invalid

**Note:** Enabling e-mail address revalidation requires a change in the database schema. In order to do this please add the `revalidate_on` column of type `bigint` to the `irma.emails` table. See the [schema](https://github.com/privacybydesign/irmago/tree/master/server/keyshare/schema.sql#L50) file. Otherwise e-mail address revalidation is disabled and there will not be a breaking change.

### Fixed
- Race conditions in database logic of revocation storage
- `irma scheme verify` not detecting missing files in index
- Scheme verification/signing does not reject credentials with invalid revocation settings
- Write transactions within memory implementation of revocation storage may lead to unintended changes

### Removed
- Superfluous openssl package in Dockerfile

### Security
- Let IRMA servers by default reject IRMA/Yivi apps that don't support pairing codes (IRMA protocol version <= 2.7)

**Note:** This is an important security update for issuers to make sure that pairing codes cannot be circumvented.
IRMA apps that don't support pairing codes should not be in circulation anymore, so this change won't affect users.
Yivi apps have always supported pairing codes.

### Internal
- Linter switch from golint to staticcheck
- Use Postgres 15 for unit and component tests

## [0.12.6] - 2023-05-31
### Fixed
- Legacy endpoints of keyshare server return 403 status codes when database is down

## [0.12.5] - 2023-05-25

### Changed
- Print warning in logs if log verbosity is set to trace

### Fixed
- LogoPath is incorrect after a requestor scheme update
- Parallel sessions may fail when one of the sessions requires pairing

## [0.12.4] - 2023-05-16

### Fixed
- Revocation related log messages occur twice or have wrong severity in irmaclient

## [0.12.3] - 2023-05-12

### Changed
- Move checks for missing schemes from scheme parsing to storage parsing
- Ignore directories in irma_configuration directory that don't contain a scheme

### Fixed
- Stability issues in transport logic
- Server and client timeouts are out-of-sync
- Keyshare server returns 403 status codes when database is down
- Handling invalid email or login tokens gives different status codes in different contexts
- CopyDirectory function may fail when relative paths are used

### Security
- Improve randomness of session tokens and pairing codes

### Internal
- Change contact e-mail address in README to Yivi
- Phase out deprecated io/ioutil library

## [0.12.2] - 2023-03-22

### Fixed
- Keyshare token cached by irmaclient becomes invalid when PIN is changed

## [0.12.1] - 2023-02-28

### Fixed
- Disable CGO bindings for release artifacts to natively support Alpine

## [0.12.0] - 2023-02-28

### Added
- Separate timeout constraints for the amount of time a client has to complete a session (`MaxSessionLifetime`) and a requestor has to retrieve the session result from the server (`SessionResultLifetime`)
- In `keyshareserver`, `EmailTokenValidity` allows configuring how long an e-mail address validation token is valid

### Changed
 - The maximum time a client has to complete a session is increased in `MaxSessionLifetime` to 15 minutes by default
 - `myirmaserver` returns a more appropriate `403 Invalid token` error response during e-mail address verification at `/verify` when the provided token is expired and therefore not found in the database.

### Security
 - Update dependency `golang.org/x/net` to v0.7.0, addressing [CVE-2022-27664](https://nvd.nist.gov/vuln/detail/CVE-2022-27664)
 - Update dependency `golang.org/x/text/language` to v0.7.0, addressing [CVE-2022-32149](https://nvd.nist.gov/vuln/detail/CVE-2022-32149)

## [0.11.2] - 2023-02-13

### Fixed
 - ParseFolder cannot handle legacy oldscheme and tempscheme directories

## [0.11.1] - 2023-01-19

### Added
 - Missing support for keyshare server endpoint versioning

### Removed
 - Superfluous endpoint versioning in HTTP response headers of keyshare server

### Fixed
 - Race condition in revocation gocron instance due to jobs that start too soon
 - Deal with leftover temp dirs in scheme folder if updating is aborted
 - Scheme index updates within UpdateSchemes should be written to disk atomically
 - InstallScheme does not undo its changes when an error occurs
 - Test: race condition in StartBadHttpServer handler

## [0.11.0] - 2022-11-10

### Added
- Storage encryption functionality in `irmaclient`
- Challenge response user authentication using ECDSA key pair between `irma keyshare server` and `irmaclient`
- Support for multiple keyshare servers in `irmaclient` to improve testability
- Extra configuration options for postgres database connections in `irma keyshare server` and `irma keyshare myirmaserver`
- Rate limiting on sending emails to the same email address in a short time period by `irma keyshare server` and `irma keyshare myirmaserver`
- Middleware to catch panics in HTTP handlers and return a 500 error instead
- Performance test scripts for `irma keyshare server`
- MyIRMA webclient service in docker-compose.yml to improve development setup
- CI status check for i386 architecture
- CodeQL static code analysis
- Contact details for support, discussion and responsible disclosure
- VSCode launch configuration

### Changed
- BREAKING: `irmaclient` requires minimum `irma keyshare server` version 0.11.0 (due to challenge response user authentication).
  `irma keyshare server` does support older `irmaclient` versions.
- Updated dependencies
- Phased out unmaintained jasonlvhit/gocron library and migrated to go-co-op/gocron
- Made gocron usage more consistent
- Phased out legacy `irmaclient` log entry formats
- Consistently specify charset in HTTP responses when the content type is `application/json`
- Applied the code convention changes of golang 1.19
- Always use the latest version of golang in GitHub status checks
- Improved input validation of email addresses
- Improved testability of revoked credentials
- Use new URL of timestamp server (atumd) in unit tests

### Fixed
- Broken retrieval of user from postgres database by `irma keyshare server`
- Also remove legacy file storage when calling `RemoveStorage` in `irmaclient`
- `irma keyshare myirmaserver` requests login and email attribute options as conjunction instead of as disjunction
- Chained sessions did not work due to bug in `irma keyshare server`
- Attributes from multiple issuer schemes could not be mixed in chained sessions
- Panics occurred during error handling in `irmaclient`
- Avoid gocron panics in revocation code during `irmaclient` startup
- Do not abort `irma keyshare tasks` run while looping over expired accounts and finding an invalid email address (quick fix)
- Use subject value instead of file path value as email subject in account removed email of `irma keyshare myirmaserver`
- Requestor JWT authentication did not work at revocation endpoint of `irma server`
- Concurrency issues in `irmaclient.Client.credential()` and `irma.Configuration.parseKeysFolder()`

### Security
- Prevent that a user can detect whether a certain email address is registered at `irma keyshare server` and `irma keyshare myirmaserver` (vulnerable versions have never been live in production)


## [0.10.0] - 2022-03-09

### Added
- `irma session` now supports [static sessions](https://irma.app/docs/irma-server/#static-irma-qrs) and can start sessions from a [session package](https://irma.app/docs/api-irma-server/#post-session)
- (Requestor) schemes and their contents can now [specify their languages](https://github.com/privacybydesign/irmago/pull/194/), which `irma scheme verify` takes into account
- Add Apple Silicon builds in releases

### Fixed
- Mutex deadlock that could freeze the server when using chained sessions
- Bug that would prevent warnings on 4xx and 5xx responses from showing when not in verbose/debug mode


## [0.9.0] - 2021-12-17

### Added

* Support for [stateless IRMA server using Redis](https://irma.app/docs/stateless)
* Added Dockerfile and docker-compose files for running `irma`, the unit tests, and/or the services required by the unit tests

### Changes

* Improve error messages of IRMA server in case of invalid session requests

### Fixed

* Fix panic when an issuance request contains a credential ID consisting of less than three parts
* Ensure session handler callback function, when specified, is also called when session expires
* Several small bugs in MyIRMA backend server


## [0.8.0] - 2021-07-27
This release contains several large new features. In particular, the shoulder surf prevention feature brings a number of breaking changes in the API, mainly within the `irmaserver` package.

### Added

* Support for [chained IRMA sessions](https://irma.app/docs/next/chained-sessions)
* A Go rewrite of the [keyshare server](https://irma.app/docs/overview/#irma-pin-codes-using-the-keyshare-server) (see the new `irma keyshare` commands), succeeding the [now deprecated `irma_keyshare_server`](https://github.com/credentials/irma_keyshare_server)
* Added a function `SessionStatus` in the `irmaserver` package returning a channel with status updates of an IRMA session
* Added `--api-prefix` parameter to the IRMA server for prefixing its API endpoints with a string
* Added `--max-session-lifetime` parameter to the IRMA server for setting the session expiry (default 5 minutes)
* Shoulder surfing prevention: support for device pairing to prevent shoulder surfing (i.e. make it impossible for someone in close physical proximity to a user to scan the QR code that was meant for the user)
  * Introduced new endpoints used by the [frontend](https://github.com/privacybydesign/irma-frontend-packages) to manage device pairing
  * The API of the `irmaserver` package has two new functions `SetFrontendOptions` and `PairingCompleted`
  * A new server status `"PAIRING"` is introduced

### Changes

* During scheme parsing, folders found in the scheme folder not present in the assets (when configured) are removed
* Shoulder surfing prevention:
  * The `server.SessionPackage` struct now contains a new struct `FrontendRequest` of type `*irma.FrontendSessionRequest`, containing the following:
    * A boolean `PairingRecommended` (named `pairingHint` when being marshalled to JSON) that is set to true when pairing is recommended for that session, as indication to the frontend
    * An `Authorization` token used by the frontend to set pairing options
    * Fields called `MinProtocolVersion` and `MaxProtocolVersion` indicating the frontend protocol version range supported by the IRMA server.
  * The return values of the `StartSession` function from the API of the `irmaserver` package have changed as follows:
    * The type of the second return parameter, the requestor token, has changed from `string` to `irma.RequestorToken`
    * A new return parameter (type `*irma.FrontendSessionRequest`) has been added containing the frontend pairing settings (corresponding to the `FrontendRequest` field in the `server.SessionPackage` mentioned above)
  * The `token` parameter, as used by most functions in the API of the `irmaserver` package, now has the type `irma.RequestorToken`
  * The `server.Status` type has been moved to `irma.ServerStatus`; the related constants are also moved, e.g. from `server.StatusInitialized` to `irma.ServerStatusInitialized`

### Fixed
* Bug causing IRMA server startup to fail when revocation is enabled
* Bug causing sessions to fail when revocation is enabled and the issuer has multiple revocation-enabled keys
* Incorrectly cased SQL column name used in revocation data lookup
* Bug causing issuance time in revocation records being floored to credential validity epoch boundaries
* Fixed bug when loading private key of issuer if another issuer with a similar name exists

## [0.7.0] - 2021-03-17
### Fixed
* Bug causing scheme updating to fail if OS temp dir is on other file system than the schemes
* Prevent session result JWTs from being expired immediately if no expiry is specified is set in the session request; instead in that case they expire after two minutes
* When POSTing session result to the `callbackUrl` specified in session request, set `Content-Type` to `application/json` for JSON messages
* Fixed panic during scheme downloading on Windows
* Correctly decode randomblind attributes when verifying disclosures/signatures

### Added
* Add request URL to log entry when IRMA server encounters an error (404 or otherwise) during HTTP request handling
* Add flag `--allow-unsigned-callbacks` to IRMA server to allow `callbackUrl` in session requests when no JWT private key is installed
* Add flag `--augment-client-return-url` to IRMA server to enable augmenting client return URL with server session token as query parameter (needs to be additionally enabled in session requests)
* Add new `irma issuer keyprove` and `irma issuer keyverify` commands to generate and verify zero-knowledge proofs of correct generation of issuer private/public keypairs

### Changed
* Clarify warning and suppress stacktrace in IRMA server log entry in case `/statusevents` is hit while SSE is disabled
* Force Unix (LF) line endings in schemes during scheme signing for consistency
* Moved revocation commands from `irma issuer revocation` to just `irma issuer`

## [0.6.1] - 2020-12-15
### Changed
* Change endpoint to which [IRMA server admin email address](https://irma.app/docs/email/) is sent and include IRMA server version number

### Fixed
* Bug that could cause schemes on disk to enter an inconsistent state, causing IRMA server to refuse to startup
* Nil deref during IRMA server startup in case local IP address failed to be determined
* Bug causing requestor scheme updating to fail

## [0.6.0] - 2020-10-20
### Added
* Support for "randomblind" attributes (if enabled in the scheme), for e.g. election use cases: attributes containing large random numbers issued in such a way that 1) the issuer does not learn their value while still providing a valid signature over the credential containing the attributes, and 2) the attribute value will be unequal to all previously issued randomblind attributes with overwhelming probability. Once issued, these attributes can be disclosed normally (i.e., only the issuance protocol is different for these attributes).
* Initial support (currently limited to issuing sessions) in `irmaclient` for "pretty verifier names": human-readable and translatable requestor names to show in the IRMA app during a session to identify the requestor, instead of just a hostname, defined in a new scheme type called "requestor schemes" (e.g. https://github.com/privacybydesign/pbdf-requestors)

### Changed
* Renamed and refactored several (mostly internal) functions dealing with installing, parsing and updating schemes, to support both scheme types (normal schemes as well as requestor schemes)
* `irmaclient` now includes suggestions for non-singletons in the disclosure candidates during sessions, like it does for singletons not in the user's wallet

### Fixed
* Bug that would cause the IRMA server to log required values of attributes to be disclosed, when logging the session request
* Bug in `irmaclient` leading to the wrong error message in case of bad internet connection

## [0.5.1] - 2020-09-17
### Changed
* Switched to forks of `cobra`, `viper`, and `pflag` so that depending packages don't require `replace` directives in their go.mod

## [0.5.0] - 2020-09-03
### Fixed
* Bug in scheme update mechanism leading to `UNKNOWN_PUBLIC_KEY` errors when new public keys have been added to the scheme
* Several bugfixes in `irmaclient`

## [0.5.0-rc.5] - 2020-08-11
### Added
* Support disabling scheme auto-updating in `irma session`
* Support revocation in `irma session` and `irma request`

### Fixed
* Fixed bug in server configuration defaults when enabling production mode through config file
* Fixed bug that would kill server-sent events (SSE) connections after several seconds
* Fixed invalidation of local copy of index if local scheme is newer than the remote one
* Ignore absence of FAQ fields and category in credentialtypes during `irma scheme verify`

### Security
* Abort issuance or disclosure in server and client in case of expired public keys

## [0.5.0-rc.4] - 2020-06-18
### Added
* Support for parallel sessions (e.g. issuance of missing credentials during a disclosure session) to `irmaclient`

### Fixed
* Several minor bugs in `irmaclient`

### Security
* The IRMA server now keeps issuer private keys in memory as short as possible


## [0.5.0-rc.3] - 2020-05-14
### Added
* Various additions to `irmaclient` for the [new IRMA app](https://github.com/privacybydesign/irmamobile), among others:
  * Several new fields in `irma.CredentialType` for specifying e.g. help messages and card colors
  * Added developer mode enabling non-HTTPS connections to IRMA servers for local testing (see below)

### Fixed
* Problems with `--privkeys` option to IRMA server

### Security
* `irma` command, IRMA server and `irmaclient` will now enforce HTTPS for outgoing connections whenever possible
* Update supported TLS ciphers and curves for IRMA server
* Fixed potential bug allowing MitM attacker to arbitrarily change installed schemes
* Fixed potential DoS attack in IRMA server endpoints (sending it large amounts of data or keeping connections open indefinitely)


## [0.5.0-rc.2] - 2020-04-21

### Added
* Revocation of previously issued credentials (see [documentation](https://irma.app/docs/revocation/))
* Support HTTP/2 in IRMA server and app
* Option `--skip-permission-keys-check` to IRMA server disabling checking that all required private keys are present in the server configuration

### Changed
* Use go modules instead of `dep` for tracking and locking dependencies

### Fixed
* `irmaserver` HTTP handler returns 404 an 405 as JSON error messages as expected
* Consistently use a docopt/git/aptitude like format for usage sections in help of `irma` subcommands
* Incorrect default value of `--url` flag to `irma session` subcommand
* IRMA server no longer allows nonsensical wildcard usage in [requestor permissions](https://irma.app/docs/irma-server/#permissions)

### Security
* `irma issuer keygen` now has default keylength 2048
* Added various sanity checks to files and file paths
* Fixed potential scheme downgrade attack when installing/updating schemes in MitM scenarios


## [0.5.0-rc.1] - 2020-03-03
### Added
- Include `clientReturnURL` in session request

### Changed
- All (translated) names of issuers and credential types of demo schemes (i.e. `irma-demo`) must now start with `Demo `
- `irmaclient` now uses bbolt for storage
- When the `irmaclient` receives a credential identical to another older one, the older one is overwritten
- Scheme signing and verification now supports symlinks

### Fixed
- Unclear error message when the request's `Content-Type` HTTP header is not properly set
- Unclear error message when non-optional attributes are missing in issuance request
- Scheme verification now ignores deprecated issuers and keys and ignores missing IssueURL tags in credential types
- `irma server` no longer crashes at startup if no network interfaces are available
- Various bugs in `irma server` configuration


## [0.4.1] - 2019-10-15
### Changed
- Renamed `irma session` flag `--authmethod` to `--auth-method` for consistency with server `Configuration` struct

### Fixed
- Fix bug that would prevent downloading of demo private keys of demo schemes on server startup and scheme updating
- `irma server` now respects the `disable_schemes_update` option like the `irmaserver` library (#63)
- Other small fixes


## [0.4.0] - 2019-10-09
### Added
- New irma server feature: static (e.g. printable) QRs that start preconfigured sessions, see [documentation](https://irma.app/docs/irma-server/#static-irma-qrs)
- irma server now returns attribute issuance time to the requestor after the session has finished

### Fixed
- Hopefully fix “unknown or expired session” errors that would sometimes occur in the IRMA app in bad network conditions
- Combined issuance-disclosure requests with two schemes one of which has a keyshare server now work as expected
- Various other bugfixes

[0.15.0]: https://github.com/privacybydesign/irmago/compare/v0.14.2...v0.15.0
[0.14.2]: https://github.com/privacybydesign/irmago/compare/v0.14.1...v0.14.2
[0.14.1]: https://github.com/privacybydesign/irmago/compare/v0.14.0...v0.14.1
[0.14.0]: https://github.com/privacybydesign/irmago/compare/v0.13.3...v0.14.0
[0.13.3]: https://github.com/privacybydesign/irmago/compare/v0.13.2...v0.13.3
[0.13.2]: https://github.com/privacybydesign/irmago/compare/v0.13.1...v0.13.2
[0.13.1]: https://github.com/privacybydesign/irmago/compare/v0.13.0...v0.13.1
[0.13.0]: https://github.com/privacybydesign/irmago/compare/v0.12.6...v0.13.0
[0.12.6]: https://github.com/privacybydesign/irmago/compare/v0.12.5...v0.12.6
[0.12.5]: https://github.com/privacybydesign/irmago/compare/v0.12.4...v0.12.5
[0.12.4]: https://github.com/privacybydesign/irmago/compare/v0.12.3...v0.12.4
[0.12.3]: https://github.com/privacybydesign/irmago/compare/v0.12.2...v0.12.3
[0.12.2]: https://github.com/privacybydesign/irmago/compare/v0.12.1...v0.12.2
[0.12.1]: https://github.com/privacybydesign/irmago/compare/v0.12.0...v0.12.1
[0.12.0]: https://github.com/privacybydesign/irmago/compare/v0.11.2...v0.12.0
[0.11.2]: https://github.com/privacybydesign/irmago/compare/v0.11.1...v0.11.2
[0.11.1]: https://github.com/privacybydesign/irmago/compare/v0.11.0...v0.11.1
[0.11.0]: https://github.com/privacybydesign/irmago/compare/v0.10.0...v0.11.0
[0.10.0]: https://github.com/privacybydesign/irmago/compare/v0.9.0...v0.10.0
[0.9.0]: https://github.com/privacybydesign/irmago/compare/v0.8.0...v0.9.0
[0.8.0]: https://github.com/privacybydesign/irmago/compare/v0.7.0...v0.8.0
[0.7.0]: https://github.com/privacybydesign/irmago/compare/v0.6.1...v0.7.0
[0.6.1]: https://github.com/privacybydesign/irmago/compare/v0.6.0...v0.6.1
[0.6.0]: https://github.com/privacybydesign/irmago/compare/v0.5.1...v0.6.0
[0.5.1]: https://github.com/privacybydesign/irmago/compare/v0.5.0...v0.5.1
[0.5.0]: https://github.com/privacybydesign/irmago/compare/v0.5.0-rc.5...v0.5.0
[0.5.0-rc.5]: https://github.com/privacybydesign/irmago/compare/v0.5.0-rc.4...v0.5.0-rc.5
[0.5.0-rc.4]: https://github.com/privacybydesign/irmago/compare/v0.5.0-rc.3...v0.5.0-rc.4
[0.5.0-rc.3]: https://github.com/privacybydesign/irmago/compare/v0.5.0-rc.2...v0.5.0-rc.3
[0.5.0-rc.2]: https://github.com/privacybydesign/irmago/compare/v0.5.0-rc.1...v0.5.0-rc.2
[0.5.0-rc.1]: https://github.com/privacybydesign/irmago/compare/v0.4.1...v0.5.0-rc.1
[0.4.1]: https://github.com/privacybydesign/irmago/compare/v0.4.0...v0.4.1
[0.4.0]: https://github.com/privacybydesign/irmago/tree/v0.4.0<|MERGE_RESOLUTION|>--- conflicted
+++ resolved
@@ -5,13 +5,11 @@
 and this project adheres to [Semantic Versioning](https://semver.org/spec/v2.0.0.html).
 
 ## Unreleased
-<<<<<<< HEAD
+### Fixed
+- `RemoveScheme` function in `irmaclient` already stripping storage before checking whether the scheme is in assets
+
 ### Security
 - Update go toolchain to 1.21.5
-=======
-### Fixed
-- `RemoveScheme` function in `irmaclient` already stripping storage before checking whether the scheme is in assets
->>>>>>> 506fcd25
 
 ## [0.15.0] - 2023-12-11
 ### Added
