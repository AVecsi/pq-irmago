--- conflicted
+++ resolved
@@ -15,12 +15,9 @@
 - Rename RevocationStorage's UpdateLatest function to LatestUpdates. This name better fits its behaviour. The functionality stays the same.
 - Validate revocation witness before revocation update is applied
 - RevocationStorage's EnableRevocation function does not return an error anymore if it has been enabled already
-<<<<<<< HEAD
 - Use a scratch Docker image as base for the Dockerfile
-=======
 - Custom WrapErrorPrefix function that respects the error's type
 - Log info message of irma.SessionError errors
->>>>>>> 94740c69
 
 As part of e-mail address revalidation:
 - `VerifyMXRecord` incorporates a check to see if there is an active network connection
